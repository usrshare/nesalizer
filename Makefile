--- conflicted
+++ resolved
@@ -12,7 +12,6 @@
   CC              = gcc
 endif
 # Extra flags passed during compilation and linking
-<<<<<<< HEAD
 EXTRA             :=  
 EXTRA_LINK        := 
 # "debug", "release", or "release-debug". "release-debug" adds debugging
@@ -21,16 +20,6 @@
 # If "1", includes a simple debugger (see cpu.cpp) for internal use. Has
 # readline dependency.
 INCLUDE_DEBUGGER  := 1
-=======
-EXTRA             =
-EXTRA_LINK        =
-# "debug", "release", or "release-debug". "release-debug" adds debugging
-# information in addition to optimizing.
-CONF              = debug
-# If "1", includes a simple debugger (see cpu.cpp) for internal use. Has
-# readline dependency.
-INCLUDE_DEBUGGER  = 0
->>>>>>> 5bb04584
 # If "1", a movie is recorded to movie.mp4 using libav (movie.cpp)
 RECORD_MOVIE      = 0
 # If "1", passes -rdynamic to add symbols for backtraces
